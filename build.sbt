inThisBuild(
  Seq(
    organization     := "com.github.simy4.coregex",
    organizationName := "Alex Simkin",
    homepage         := Some(url("https://github.com/SimY4/coregex")),
    licenses += ("Apache-2.0", url("https://www.apache.org/licenses/LICENSE-2.0.txt")),
    scmInfo := Some(
      ScmInfo(
        url("https://github.com/SimY4/coregex"),
        "scm:git@github.com:SimY4/coregex.git"
      )
    ),
    developers := List(
      Developer(
        id = "SimY4",
        name = "Alex Simkin",
        email = null,
        url = url("https://github.com/SimY4")
      )
    ),
    releaseNotesURL := Some(url("https://github.com/SimY4/coregex/releases")),
    versionScheme   := Some("early-semver"),
    startYear       := Some(2021)
  )
)

<<<<<<< HEAD
lazy val scala213               = "2.13.15"
lazy val scala3                 = "3.3.3"
=======
lazy val scala213               = "2.13.14"
lazy val scala3                 = "3.3.4"
>>>>>>> 68c05070
lazy val supportedScalaVersions = List(scala213, scala3)

def javaLibSettings(release: Int) = Seq(
  crossPaths       := false,
  autoScalaLibrary := false,
  Compile / compile / javacOptions ++= Seq("-Xlint:all", "-Werror") ++
    (if (9 <= release || scala.util.Properties.isJavaAtLeast("9")) Seq("--release", release.toString)
     else Seq("-source", "1.8", "-target", "1.8")),
  Compile / doc / javacOptions ++= Seq("-Xdoclint:all,-missing") ++
    (if (9 <= release || scala.util.Properties.isJavaAtLeast("9")) Seq("--release", release.toString, "-html5")
     else Seq("-source", "1.8", "-target", "1.8"))
)
lazy val jacocoSettings = Test / jacocoReportSettings := JacocoReportSettings(
  "Jacoco Coverage Report",
  None,
  JacocoThresholds(
    line = 50
  ),
  Seq(JacocoReportFormats.ScalaHTML, JacocoReportFormats.XML), // note XML formatter
  "utf-8"
)

ThisBuild / scalaVersion := scala213

releaseTagComment        := s"[sbt release] - releasing ${(ThisBuild / version).value}"
releaseCommitMessage     := s"[sbt release] - setting version to ${(ThisBuild / version).value}"
releaseNextCommitMessage := s"[skip ci][sbt release] - new version commit: ${(ThisBuild / version).value}"
sonatypeProfileName      := "com.github.simy4"

lazy val root = (project in file("."))
  .settings(
    name           := "coregex-parent",
    publish / skip := true
  )
  .aggregate(core, jqwik, junitQuickcheck, kotest, scalacheck, vavrTest)

lazy val core = (project in file("core"))
  .settings(
    name          := "core",
    moduleName    := "coregex-core",
    description   := "A handy utility for generating strings that match given regular expression criteria.",
    headerEndYear := Some(2024),
    libraryDependencies ++= Seq(
      "org.scalameta" %% "munit"            % "1.0.2" % Test,
      "org.scalameta" %% "munit-scalacheck" % "1.0.0" % Test
    )
  )
  .settings(javaLibSettings(8))
  .settings(jacocoSettings)

lazy val jqwik = (project in file("jqwik"))
  .settings(
    name          := "jqwik",
    moduleName    := "coregex-jqwik",
    description   := "JQwik bindings for coregex library.",
    headerEndYear := Some(2024),
    libraryDependencies ++= Seq(
      "net.jqwik"   % "jqwik-api"         % "1.9.0"  % Provided,
      "net.jqwik"   % "jqwik-engine"      % "1.9.0"  % Test,
      "net.jqwik"   % "jqwik-testing"     % "1.9.0"  % Test,
      "net.aichler" % "jupiter-interface" % "0.11.1" % Test
    ),
    Test / parallelExecution := false,
    testOptions += Tests.Argument(jupiterTestFramework, "-q", "-v")
  )
  .settings(javaLibSettings(8))
  .settings(jacocoSettings)
  .dependsOn(core)

lazy val junitQuickcheck = (project in file("junit-quickcheck"))
  .settings(
    name          := "junit-quickcheck",
    moduleName    := "coregex-junit-quickcheck",
    description   := "JUnit Quickcheck bindings for coregex library.",
    headerEndYear := Some(2024),
    libraryDependencies ++= Seq(
      "com.pholser"    % "junit-quickcheck-core"       % "1.0"    % Provided,
      "com.pholser"    % "junit-quickcheck-generators" % "1.0"    % Test,
      "junit"          % "junit"                       % "4.13.2" % Test,
      "org.slf4j"      % "slf4j-simple"                % "1.7.25" % Test,
      "com.github.sbt" % "junit-interface"             % "0.13.3" % Test
    ),
    testOptions += Tests.Argument(TestFrameworks.JUnit, "-q", "-v")
  )
  .settings(javaLibSettings(8))
  .settings(jacocoSettings)
  .dependsOn(core)

lazy val kotest = (project in file("kotest"))
  .settings(
    name          := "kotest",
    moduleName    := "coregex-kotest",
    description   := "Kotest bindings for coregex library.",
    headerEndYear := Some(2024),
    libraryDependencies ++= Seq(
      "io.kotest"   % "kotest-property-jvm" % "5.9.1"  % Provided,
      "net.aichler" % "jupiter-interface"   % "0.11.1" % Test
    ),
    testOptions += Tests.Argument(jupiterTestFramework, "-q", "-v")
  )
  .settings(javaLibSettings(8))
  .settings(jacocoSettings)
  .dependsOn(core)

lazy val scalacheck = (project in file("scalacheck"))
  .settings(
    name          := "scalacheck",
    moduleName    := "coregex-scalacheck",
    description   := "ScalaCheck bindings for coregex library.",
    headerEndYear := Some(2024),
    libraryDependencies ++= Seq(
      "org.scalacheck" %% "scalacheck" % "1.18.1" % Provided
    ),
    crossScalaVersions := supportedScalaVersions,
    Test / tpolecatExcludeOptions += org.typelevel.scalacoptions.ScalacOptions.warnNonUnitStatement
  )
  .settings(jacocoSettings)
  .dependsOn(core)

lazy val vavrTest = (project in file("vavr-test"))
  .settings(
    name          := "vavr-test",
    moduleName    := "coregex-vavr-test",
    description   := "VAVR Test bindings for coregex library.",
    headerEndYear := Some(2024),
    libraryDependencies ++= Seq(
      "io.vavr"     % "vavr-test"         % "0.10.4" % Provided,
      "net.aichler" % "jupiter-interface" % "0.11.1" % Test
    ),
    testOptions += Tests.Argument(jupiterTestFramework, "-q", "-v")
  )
  .settings(javaLibSettings(8))
  .settings(jacocoSettings)
  .dependsOn(core)

addCommandAlias("build", ";javafmtCheckAll;scalafmtCheckAll;headerCheck;jacoco")
addCommandAlias("fmt", ";javafmtAll;scalafmtAll;scalafmtSbt;headerCreate")<|MERGE_RESOLUTION|>--- conflicted
+++ resolved
@@ -24,13 +24,8 @@
   )
 )
 
-<<<<<<< HEAD
 lazy val scala213               = "2.13.15"
-lazy val scala3                 = "3.3.3"
-=======
-lazy val scala213               = "2.13.14"
 lazy val scala3                 = "3.3.4"
->>>>>>> 68c05070
 lazy val supportedScalaVersions = List(scala213, scala3)
 
 def javaLibSettings(release: Int) = Seq(
