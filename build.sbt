--- conflicted
+++ resolved
@@ -121,11 +121,7 @@
     autoScalaLibrary := false,
     headerEndYear    := Some(2023),
     libraryDependencies ++= Seq(
-<<<<<<< HEAD
-      "io.kotest"   % "kotest-property-jvm" % "5.6.0"  % Provided,
-=======
       "io.kotest"   % "kotest-property-jvm" % "5.6.1"  % Provided,
->>>>>>> ebf3a82b
       "net.aichler" % "jupiter-interface"   % "0.11.1" % Test
     ),
     testOptions += Tests.Argument(jupiterTestFramework, "-q", "-v"),
